--- conflicted
+++ resolved
@@ -48,11 +48,7 @@
 
       - name: Install demo dependencies
         working-directory: ./demo
-<<<<<<< HEAD
         run: npm ci --install-links=false # ensure a fresh node_modules
-=======
-        run: npm i --force # Reverted to npm ci, relies on a correct package-lock.json
->>>>>>> a68fc9bf
 
       - name: Build demo application
         working-directory: ./demo
