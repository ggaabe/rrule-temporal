--- conflicted
+++ resolved
@@ -30,23 +30,14 @@
         with:
           node-version: '20'
           cache: 'npm'
-<<<<<<< HEAD
+
           cache-dependency-path: demo/package-lock.json
 
       - name: Clean demo node_modules and npm cache
         run: |
           rm -rf demo/node_modules
           npm cache clean --force
-=======
-          cache-dependency-path: |
-            package-lock.json
-            demo/package-lock.json
-            - name: Install root dependencies
-        
-      - run: npm ci
-        name: "Install root dependencies"
-        working-directory: . # Run this at the repository root
->>>>>>> d5c7731a
+
 
       - name: Clean demo node_modules
         working-directory: ./demo
@@ -55,10 +46,6 @@
       - name: Install demo dependencies
         run: npm ci
         working-directory: ./demo
-<<<<<<< HEAD
-=======
-        run: npm ci --install-links=false # ensure a fresh node_modules
->>>>>>> d5c7731a
 
       - name: Build demo application
         working-directory: ./demo
