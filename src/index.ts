// rrule-temporal.ts
import { Temporal } from "@js-temporal/polyfill";

// ---------------------------------------------------------------------------
// Helper utilities for the toText() feature
// ---------------------------------------------------------------------------
const WEEKDAY_NAMES = [
  "Monday",
  "Tuesday",
  "Wednesday",
  "Thursday",
  "Friday",
  "Saturday",
  "Sunday",
];

const MONTH_NAMES = [
  "January",
  "February",
  "March",
  "April",
  "May",
  "June",
  "July",
  "August",
  "September",
  "October",
  "November",
  "December",
];

export type DateFormatter = (
  year: number,
  month: string,
  day: number
) => string;

const defaultDateFormatter: DateFormatter = (
  year: number,
  month: string,
  day: number
) => `${month} ${day}, ${year}`;

function ordinal(n: number): string {
  const abs = Math.abs(n);
  const suffix =
    abs % 10 === 1 && abs % 100 !== 11
      ? "st"
      : abs % 10 === 2 && abs % 100 !== 12
      ? "nd"
      : abs % 10 === 3 && abs % 100 !== 13
      ? "rd"
      : "th";
  return n < 0 ? `last` : `${abs}${suffix}`;
}

function list(
  arr: (string | number)[],
  mapFn: (x: string | number) => string = (x) => `${x}`,
  final = "and"
): string {
  const mapped = arr.map(mapFn);
  if (mapped.length === 1) return mapped[0]!;
  return (
    mapped.slice(0, -1).join(", ") + ` ${final} ` + mapped[mapped.length - 1]
  );
}

function formatByDayToken(tok: string | number): string {
  if (typeof tok === "number") return tok.toString();
  const m = tok.match(/^([+-]?\d)?(MO|TU|WE|TH|FR|SA|SU)$/);
  if (!m) return tok;
  const ord = m[1] ? parseInt(m[1], 10) : 0;
  const weekdayMap: { [key: string]: number } = {
    MO: 0,
    TU: 1,
    WE: 2,
    TH: 3,
    FR: 4,
    SA: 5,
    SU: 6,
  };
  const idx = weekdayMap[m[2] as keyof typeof weekdayMap];
  const name = WEEKDAY_NAMES[idx!];
  if (ord === 0) return name!;
  if (ord === -1) return `last ${name}`;
  return `${ordinal(ord)} ${name}`;
}

// Allowed frequency values
type Freq =
  | "YEARLY"
  | "MONTHLY"
  | "WEEKLY"
  | "DAILY"
  | "HOURLY"
  | "MINUTELY"
  | "SECONDLY";

interface RRuleOptions {
  freq: Freq;
  interval: number;
  count?: number;
  until?: Temporal.ZonedDateTime;
  byHour?: number[];
  byMinute?: number[];
  dtstart: Temporal.ZonedDateTime;
  tzid?: string;
}

// Extended ManualOpts to include BYDAY and BYMONTH
interface BaseOpts {
  tzid?: string;
}
interface ManualOpts extends BaseOpts {
  freq: Freq;
  interval?: number;
  count?: number;
  until?: Temporal.ZonedDateTime;
  byHour?: number[];
  byMinute?: number[];
  byDay?: string[]; // e.g. ["MO","WE","FR"]
  byMonth?: number[]; // e.g. [1,4,7]
  byMonthDay?: number[]; // e.g. [1,15,-1]
  dtstart: Temporal.ZonedDateTime;
}
interface IcsOpts extends BaseOpts {
  rruleString: string; // full "DTSTART...\nRRULE..." snippet
}
export type RRuleOpts = ManualOpts | IcsOpts;

/**
 * Parse either a full ICS snippet or an RRULE line into ManualOpts
 */
function parseRRuleString(
  input: string,
  fallbackDtstart?: Temporal.ZonedDateTime
): ManualOpts {
  let dtstart: Temporal.ZonedDateTime;
  let tzid: string = "UTC";
  let rruleLine: string;

  if (/^DTSTART/m.test(input)) {
    // ICS snippet: split DTSTART and RRULE
    const [dtLine, rrLine] = input.split(/\r?\n/);
    const m = dtLine?.match(/DTSTART(?:;TZID=([^:]+))?:(\d{8}T\d{6})/);
    if (!m) throw new Error("Invalid DTSTART in ICS snippet");
    tzid = m[1] || tzid;
    const isoDate =
      `${m[2]!.slice(0, 4)}-${m[2]!.slice(4, 6)}-${m[2]!.slice(6, 8)}` +
      `T${m[2]!.slice(9)}`;
    dtstart = Temporal.PlainDateTime.from(isoDate).toZonedDateTime(tzid);
    rruleLine = rrLine!;
  } else {
    // Only RRULE line; require fallback
    if (!fallbackDtstart)
      throw new Error("dtstart required when parsing RRULE alone");
    dtstart = fallbackDtstart;
    tzid = fallbackDtstart.timeZoneId;
    rruleLine = input.replace(/^RRULE:/, "RRULE:");
  }

  // Parse RRULE
  const parts = rruleLine.replace(/^RRULE:/, "").split(";");
  const opts = { dtstart, tzid } as ManualOpts;
  for (const part of parts) {
    const [key, val] = part.split("=");
    switch (key) {
      case "FREQ":
        opts.freq = val as Freq;
        break;
      case "INTERVAL":
        opts.interval = parseInt(val!, 10);
        break;
      case "COUNT":
        opts.count = parseInt(val!, 10);
        break;
      case "UNTIL": {
        // RFC5545 UNTIL is YYYYMMDDTHHMMSSZ or without Z
        if (/Z$/.test(val!)) {
          const iso =
            `${val!.slice(0, 4)}-${val!.slice(4, 6)}-` +
            `${val!.slice(6, 8)}T${val!.slice(9, 15)}Z`;
          opts.until = Temporal.Instant.from(iso).toZonedDateTimeISO(
            tzid || "UTC"
          );
        } else {
          const iso =
            `${val!.slice(0, 4)}-${val!.slice(4, 6)}-` +
            `${val!.slice(6, 8)}T${val!.slice(9, 15)}`;
          opts.until = Temporal.PlainDateTime.from(iso).toZonedDateTime(
            tzid || "UTC"
          );
        }
        break;
      }
      case "BYHOUR":
        opts.byHour = val!
          .split(",")
          .map((n) => parseInt(n, 10))
          .sort((a, b) => a - b);
        break;
      case "BYMINUTE":
        opts.byMinute = val!
          .split(",")
          .map((n) => parseInt(n, 10))
          .sort((a, b) => a - b);
        break;
      case "BYDAY":
        opts.byDay = val!.split(","); // e.g. ["MO","2FR","-1SU"]
        break;
      case "BYMONTH":
        opts.byMonth = val!.split(",").map((n) => parseInt(n, 10));
        break;
      case "BYMONTHDAY":
        opts.byMonthDay = val!
          .split(",")
          .map((n) => parseInt(n, 10));
        break;
    }
  }

  return opts;
}

function joinList(items: string[]): string {
  if (items.length === 1) return items[0]!;
  const last = items[items.length - 1];
  return items.slice(0, -1).join(", ") + " and " + last;
}

function nth(n: number): string {
  if (n === -1) return "last";
  const abs = Math.abs(n);
  const suffix =
    abs % 10 === 1 && abs % 100 !== 11
      ? "st"
      : abs % 10 === 2 && abs % 100 !== 12
      ? "nd"
      : abs % 10 === 3 && abs % 100 !== 13
      ? "rd"
      : "th";
  return n < 0 ? `${abs}${suffix} last` : `${abs}${suffix}`;
}

function formatDay(token: string): string {
  const m = token.match(/^([+-]?\d+)?(MO|TU|WE|TH|FR|SA|SU)$/);
  if (!m) return token;
  const ord = m[1] ? parseInt(m[1], 10) : 0;
  const map = {
    MO: 0,
    TU: 1,
    WE: 2,
    TH: 3,
    FR: 4,
    SA: 5,
    SU: 6,
  } as const;
  const idx = map[m[2] as keyof typeof map]!;
  const name = WEEKDAY_NAMES[idx]!;
  return ord ? `${nth(ord)} ${name}` : name;
}

function formatTime(hour: number, minute = 0): string {
  const hr12 = ((hour + 11) % 12) + 1;
  const ampm = hour < 12 ? "AM" : "PM";
  if (minute) {
    return `${hr12}:${String(minute).padStart(2, "0")} ${ampm}`;
  }
  return `${hr12} ${ampm}`;
}

export class RRuleTemporal {
  private tzid: string;
  private originalDtstart: Temporal.ZonedDateTime;
  private opts: ManualOpts;

  constructor(params: { rruleString: string } | ManualOpts) {
    let manual: ManualOpts;
    if ("rruleString" in params) {
      manual = parseRRuleString(params.rruleString);
      this.tzid = manual.tzid || "UTC";
      this.originalDtstart = manual.dtstart as Temporal.ZonedDateTime;
    } else {
      manual = { ...params };
      if (typeof manual.dtstart === "string") {
        throw new Error("Manual dtstart must be a ZonedDateTime");
      }
      manual.tzid = manual.tzid || manual.dtstart.timeZoneId;
      this.tzid = manual.tzid;
      this.originalDtstart = manual.dtstart as Temporal.ZonedDateTime;
    }
    if (!manual.freq) throw new Error("RRULE must include FREQ");
    manual.interval = manual.interval ?? 1;
    this.opts = manual;
  }

  private rawAdvance(zdt: Temporal.ZonedDateTime): Temporal.ZonedDateTime {
    const { freq, interval } = this.opts;
    switch (freq) {
      case "DAILY":
        return zdt.add({ days: interval });
      case "WEEKLY":
        return zdt.add({ weeks: interval });
      case "MONTHLY":
        return zdt.add({ months: interval });
      case "YEARLY":
        return zdt.add({ years: interval });
      case "HOURLY":
        return zdt.add({ hours: interval });
      case "MINUTELY":
        return zdt.add({ minutes: interval });
      case "SECONDLY":
        return zdt.add({ seconds: interval });
      default:
        throw new Error(`Unsupported FREQ: ${freq}`);
    }
  }

  /**  Expand one base ZonedDateTime into all BYHOUR × BYMINUTE combinations,
   *  keeping chronological order.  If BYHOUR/BYMINUTE are not present the
   *  original date is returned unchanged.
   */
  private expandByHourMinute(
    base: Temporal.ZonedDateTime
  ): Temporal.ZonedDateTime[] {
    const hours = this.opts.byHour ?? [base.hour];
    const minutes = this.opts.byMinute ?? [base.minute];

    const out: Temporal.ZonedDateTime[] = [];
    for (const h of hours) {
      for (const m of minutes) {
        out.push(base.with({ hour: h, minute: m }));
      }
    }
    return out.sort((a, b) => Temporal.ZonedDateTime.compare(a, b));
  }

  private nextCandidateSameDate(
    zdt: Temporal.ZonedDateTime
  ): Temporal.ZonedDateTime {
    const { byHour, byMinute } = this.opts;
    if (byHour && byHour.length > 1) {
      const idx = byHour.indexOf(zdt.hour);
      if (idx !== -1 && idx < byHour.length - 1) {
        // next hour on the same day
        return zdt.with({
          hour: byHour[idx + 1],
          minute: byMinute ? byMinute[0] : zdt.minute,
        });
      }
    }
    // we were already at the last BYHOUR -> advance the date
    return this.applyTimeOverride(this.rawAdvance(zdt));
  }

  private applyTimeOverride(
    zdt: Temporal.ZonedDateTime
  ): Temporal.ZonedDateTime {
    const { byHour, byMinute } = this.opts;
    let dt = zdt;
    if (byHour) dt = dt.with({ hour: byHour[0] });
    if (byMinute) dt = dt.with({ minute: byMinute[0] });
    return dt;
  }

  private computeFirst(): Temporal.ZonedDateTime {
    let zdt = this.originalDtstart;

    // If it's WEEKLY with BYDAY, advance zdt to the first matching weekday ≥ dtstart
    if (this.opts.freq === "WEEKLY" && this.opts.byDay?.length) {
      const dayMap: Record<string, number> = {
        MO: 1,
        TU: 2,
        WE: 3,
        TH: 4,
        FR: 5,
        SA: 6,
        SU: 7,
      };
      const targetDow = dayMap[this.opts.byDay[0]!]!;
      const delta = (targetDow - zdt.dayOfWeek + 7) % 7;
      zdt = zdt.add({ days: delta });
    }

    // then your existing BYHOUR/BYMINUTE override logic:
    const { byHour, byMinute } = this.opts;
    if (byHour || byMinute) {
      zdt = this.applyTimeOverride(zdt);
      if (
        Temporal.Instant.compare(
          zdt.toInstant(),
          this.originalDtstart.toInstant()
        ) < 0
      ) {
        zdt = this.applyTimeOverride(this.rawAdvance(this.originalDtstart));
      }
    }

    return zdt;
  }

  // inside class RRuleTemporal:

  private generateWeeklyOccurrences(
    sample: Temporal.ZonedDateTime
  ): Temporal.ZonedDateTime[] {
    const dayMap: Record<string, number> = {
      MO: 1,
      TU: 2,
      WE: 3,
      TH: 4,
      FR: 5,
      SA: 6,
      SU: 7,
    };
    const tokens = this.opts.byDay?.length
      ? [...this.opts.byDay] // rule-specified weekdays
      : [Object.entries(dayMap).find(([, d]) => d === sample.dayOfWeek)![0]]; // default = same weekday

    // Build occurrences for every weekday × every BYHOUR
    const occs = tokens.flatMap((tok) => {
      const targetDow = dayMap[tok]!;
      const delta = (targetDow - sample.dayOfWeek + 7) % 7;
      const sameDate = sample.add({ days: delta });
      return this.expandByHourMinute(sameDate);
    });

    return occs.sort((a, b) => Temporal.ZonedDateTime.compare(a, b));
  }

  // --- NEW: constraint checks ---
  // 2) Replace your matchesByDay with this:
  private matchesByDay(zdt: Temporal.ZonedDateTime): boolean {
    const { byDay } = this.opts;
    if (!byDay) return true;

    // map two‑letter to Temporal dayOfWeek (1=Mon … 7=Sun)
    const dayMap: Record<string, number> = {
      MO: 1,
      TU: 2,
      WE: 3,
      TH: 4,
      FR: 5,
      SA: 6,
      SU: 7,
    };

    for (const token of byDay) {
      // 1) match and destructure
      const m = token.match(/^([+-]?\d)?(MO|TU|WE|TH|FR|SA|SU)$/);
      if (!m) continue;
      const ord = m[1] ? parseInt(m[1], 10) : 0;

      // 2) pull weekday into its own variable and guard
      const weekday = m[2];
      if (!weekday) continue; // now TS knows `weekday` is string

      const wd = dayMap[weekday]; // no more "undefined index" error

      // no ordinal → simple weekday match
      if (ord === 0) {
        if (zdt.dayOfWeek === wd) return true;
        continue;
      }

      // build all days in month with this weekday
      const year = zdt.year;
      const month = zdt.month;
      let dt = zdt.with({ day: 1 });
      const candidates: number[] = [];
      while (dt.month === month) {
        if (dt.dayOfWeek === wd) candidates.push(dt.day);
        dt = dt.add({ days: 1 });
      }

      // pick the “ord-th” entry (supports negative ord)
      const idx = ord > 0 ? ord - 1 : candidates.length + ord;
      if (candidates[idx] === zdt.day) return true;
    }

    return false;
  }

  private matchesByMonth(zdt: Temporal.ZonedDateTime): boolean {
    const { byMonth } = this.opts;
    if (!byMonth) return true;
    return byMonth.includes(zdt.month);
  }

  private matchesByMonthDay(zdt: Temporal.ZonedDateTime): boolean {
    const { byMonthDay } = this.opts;
    if (!byMonthDay) return true;
    const lastDay = zdt
      .with({ day: 1 })
      .add({ months: 1 })
      .subtract({ days: 1 }).day;
    return byMonthDay.some((d) =>
      d > 0 ? zdt.day === d : zdt.day === lastDay + d + 1
    );
  }

  private matchesAll(zdt: Temporal.ZonedDateTime): boolean {
    return (
      this.matchesByDay(zdt) &&
      this.matchesByMonth(zdt) &&
      this.matchesByMonthDay(zdt)
    );
  }

  options() {
    return this.opts;
  }

  /**
   * Returns all occurrences of the rule.
   * @param iterator - An optional callback iterator function that can be used to filter or modify the occurrences.
   * @returns An array of Temporal.ZonedDateTime objects representing all occurrences of the rule.
   */
  all(
    iterator?: (date: Temporal.ZonedDateTime, i: number) => boolean
  ): Temporal.ZonedDateTime[] {
    if (!this.opts.count && !this.opts.until && !iterator) {
      throw new Error("all() requires iterator when no COUNT/UNTIL");
    }
    const dates: Temporal.ZonedDateTime[] = [];

    // --- 1) MONTHLY + BYDAY/BYMONTHDAY (multi-day expansions) ---
    if (this.opts.freq === "MONTHLY" && (this.opts.byDay || this.opts.byMonthDay)) {
      const start = this.originalDtstart;
      let monthCursor = start.with({ day: 1 });
      let matchCount = 0;

      outer_month: while (true) {
        const occs = this.generateMonthlyOccurrences(monthCursor);
        // Skip this month entirely if **any** occurrence precedes DTSTART.
        if (
          monthCursor.month === start.month &&
          occs.some((o) => Temporal.ZonedDateTime.compare(o, start) < 0)
        ) {
          monthCursor = monthCursor.add({ months: this.opts.interval! });
          continue outer_month;
        }

        for (const occ of occs) {
          if (Temporal.ZonedDateTime.compare(occ, start) < 0) continue;
          if (
            this.opts.until &&
            Temporal.ZonedDateTime.compare(occ, this.opts.until) > 0
          ) {
            break outer_month;
          }
          if (this.opts.count !== undefined && matchCount >= this.opts.count) {
            break outer_month;
          }
          if (iterator && !iterator(occ, matchCount)) {
            break outer_month;
          }
          dates.push(occ);
          matchCount++;
        }
        monthCursor = monthCursor.add({ months: this.opts.interval! });
      }
      return dates;
    }

    // --- 2) WEEKLY + BYDAY (or default to DTSTART’s weekday) ---
    if (this.opts.freq === "WEEKLY") {
      const start = this.originalDtstart;
      // Build the list of target weekdays (1=Mon..7=Sun)
      const dayMap: Record<string, number> = {
        MO: 1,
        TU: 2,
        WE: 3,
        TH: 4,
        FR: 5,
        SA: 6,
        SU: 7,
      };
      // If no BYDAY, default to DTSTART’s weekday token
      const tokens = this.opts.byDay
        ? [...this.opts.byDay]
        : [Object.entries(dayMap).find(([, d]) => d === start.dayOfWeek)![0]];
      const dows = tokens
        .map((tok) => dayMap[tok])
        .filter((d): d is number => d !== undefined)
        .sort((a, b) => a - b);

      // Find the very first weekCursor: the earliest of this week’s matching days ≥ start
      const firstWeekDates = dows.map((dw) => {
        const delta = (dw - start.dayOfWeek + 7) % 7;
        return start.add({ days: delta });
      });
      let weekCursor = firstWeekDates.reduce((a, b) =>
        Temporal.ZonedDateTime.compare(a, b) <= 0 ? a : b
      );
      let matchCount = 0;

      outer_week: while (true) {
        // Generate this week’s occurrences
        const baseDow = weekCursor.dayOfWeek;
        const occs = dows
          .flatMap((dw) => {
            const delta = dw - baseDow;
            const sameDate = weekCursor.add({ days: delta });
            return this.expandByHourMinute(sameDate);
          })
          .sort((a, b) => Temporal.ZonedDateTime.compare(a, b));

        for (const occ of occs) {
          if (Temporal.ZonedDateTime.compare(occ, start) < 0) continue;
          if (
            this.opts.until &&
            Temporal.ZonedDateTime.compare(occ, this.opts.until) > 0
          ) {
            break outer_week;
          }
          if (this.opts.count !== undefined && matchCount >= this.opts.count) {
            break outer_week;
          }
          if (iterator && !iterator(occ, matchCount)) {
            break outer_week;
          }
          dates.push(occ);
          matchCount++;
        }

        weekCursor = weekCursor.add({ weeks: this.opts.interval! });
      }

      return dates;
    }

    // --- 3) YEARLY + BYMONTH (one per year, rotating) ---
    if (this.opts.freq === "YEARLY" && this.opts.byMonth) {
      const start = this.originalDtstart;
      const months = [...this.opts.byMonth].sort((a, b) => a - b);
      let i = 0;

      while (true) {
        const year = start.year + i * this.opts.interval!;
        const month = months[i % months.length];
        let occ = start.with({ year, month });
        occ = this.applyTimeOverride(occ);

        if (i === 0 && Temporal.ZonedDateTime.compare(occ, start) < 0) {
          i++;
          continue;
        }
        if (
          this.opts.until &&
          Temporal.ZonedDateTime.compare(occ, this.opts.until) > 0
        ) {
          break;
        }
        if (this.opts.count !== undefined && i >= this.opts.count) {
          break;
        }
        if (iterator && !iterator(occ, i)) {
          break;
        }

        dates.push(occ);
        i++;
      }
      return dates;
    }

    // --- 4) fallback: step + filter ---
    let current = this.computeFirst();
    let matchCount = 0;

    while (true) {
      if (
        this.opts.until &&
        Temporal.ZonedDateTime.compare(current, this.opts.until) > 0
      ) {
        break;
      }
      if (this.matchesAll(current)) {
        if (this.opts.count !== undefined && matchCount >= this.opts.count) {
          break;
        }
        if (iterator && !iterator(current, matchCount)) {
          break;
        }
        dates.push(current);
        matchCount++;
      }
      current = this.nextCandidateSameDate(current);
    }

    return dates;
  }

  /**
   * Returns all occurrences of the rule within a specified time window.
   * @param after - The start date or Temporal.ZonedDateTime object.
   * @param before - The end date or Temporal.ZonedDateTime object.
   * @param inc - Optional boolean flag to include the end date in the results.
   * @returns An array of Temporal.ZonedDateTime objects representing all occurrences of the rule within the specified time window.
   */
  between(
    after: Date | Temporal.ZonedDateTime,
    before: Date | Temporal.ZonedDateTime,
    inc = false
  ): Temporal.ZonedDateTime[] {
    const startInst =
      after instanceof Date
        ? Temporal.Instant.from(after.toISOString())
        : after.toInstant();
    const endInst =
      before instanceof Date
        ? Temporal.Instant.from(before.toISOString())
        : before.toInstant();
    const results: Temporal.ZonedDateTime[] = [];

    // 1) MONTHLY + BYDAY/BYMONTHDAY
    if (this.opts.freq === "MONTHLY" && (this.opts.byDay || this.opts.byMonthDay)) {
      let monthCursor = this.computeFirst().with({ day: 1 });

      outer: while (true) {
        const occs = this.generateMonthlyOccurrences(monthCursor);
        for (const occ of occs) {
          const inst = occ.toInstant();
          if (
            inc
              ? Temporal.Instant.compare(inst, endInst) > 0
              : Temporal.Instant.compare(inst, endInst) >= 0
          ) {
            break outer;
          }
          if (Temporal.Instant.compare(inst, startInst) >= 0) {
            results.push(occ);
          }
        }
        monthCursor = monthCursor.add({ months: this.opts.interval! });
      }
      return results;
    }

    // 2) YEARLY + BYMONTH
    if (this.opts.freq === "YEARLY" && this.opts.byMonth) {
      const start = this.originalDtstart;
      const months = [...this.opts.byMonth].sort((a, b) => a - b);
      let i = 0;

      outer: while (true) {
        const year = start.year + i * this.opts.interval!;
        const month = months[i % months.length];
        let occ = start.with({ year, month });
        occ = this.applyTimeOverride(occ);
        const inst = occ.toInstant();

        if (
          inc
            ? Temporal.Instant.compare(inst, endInst) > 0
            : Temporal.Instant.compare(inst, endInst) >= 0
        ) {
          break;
        }
        if (Temporal.Instant.compare(inst, startInst) >= 0) {
          results.push(occ);
        }
        i++;
      }
      return results;
    }

    if (this.opts.freq === "WEEKLY") {
      const startInst =
        after instanceof Date
          ? Temporal.Instant.from(after.toISOString())
          : after.toInstant();
      const endInst =
        before instanceof Date
          ? Temporal.Instant.from(before.toISOString())
          : before.toInstant();

      let weekCursor = this.computeFirst();
      const results: Temporal.ZonedDateTime[] = [];

      outer: while (true) {
        const occs = this.generateWeeklyOccurrences(weekCursor);
        for (const occ of occs) {
          const inst = occ.toInstant();
          // break when beyond end
          if (
            inc
              ? Temporal.Instant.compare(inst, endInst) > 0
              : Temporal.Instant.compare(inst, endInst) >= 0
          ) {
            break outer;
          }
          // include if on/after start
          if (Temporal.Instant.compare(inst, startInst) >= 0) {
            results.push(occ);
          }
        }
        weekCursor = weekCursor.add({ weeks: this.opts.interval! });
      }
      return results;
    }

    // 3) fallback
    let current = this.computeFirst();
    while (true) {
      const inst = current.toInstant();
      if (inc) {
        if (Temporal.Instant.compare(inst, endInst) > 0) break;
      } else {
        if (Temporal.Instant.compare(inst, endInst) >= 0) break;
      }
      if (
        Temporal.Instant.compare(inst, startInst) >= 0 &&
        this.matchesAll(current)
      ) {
        results.push(current);
      }
      current = this.nextCandidateSameDate(current);
    }
    return results;
  }

  /**
   * Returns the next occurrence of the rule after a specified date.
   * @param after - The start date or Temporal.ZonedDateTime object.
   * @param inc - Optional boolean flag to include occurrences on the start date.
   * @returns The next occurrence of the rule after the specified date or null if no occurrences are found.
   */
  next(
    after: Date | Temporal.ZonedDateTime = new Date(),
    inc = false
  ): Temporal.ZonedDateTime | null {
    const afterInst =
      after instanceof Date
        ? Temporal.Instant.from(after.toISOString())
        : after.toInstant();

    let current = this.computeFirst();
    let matchCount = 0;

    while (true) {
      const inst = current.toInstant();

      // if this satisfies constraints, check if it's beyond 'after'
      if (this.matchesAll(current)) {
        const ok = inc
          ? Temporal.Instant.compare(inst, afterInst) >= 0
          : Temporal.Instant.compare(inst, afterInst) > 0;
        if (ok) return current;

        // count it toward COUNT
        matchCount++;
        if (this.opts.count !== undefined && matchCount >= this.opts.count) {
          return null;
        }
      }

      // stop on UNTIL
      if (
        this.opts.until &&
        Temporal.ZonedDateTime.compare(current, this.opts.until) >= 0
      ) {
        return null;
      }

      current = this.nextCandidateSameDate(current);
    }
  }

  /**
   * Returns the previous occurrence of the rule before a specified date.
   * @param before - The end date or Temporal.ZonedDateTime object.
   * @param inc - Optional boolean flag to include occurrences on the end date.
   * @returns The previous occurrence of the rule before the specified date or null if no occurrences are found.
   */
  previous(
    before: Date | Temporal.ZonedDateTime = new Date(),
    inc = false
  ): Temporal.ZonedDateTime | null {
    const beforeInst =
      before instanceof Date
        ? Temporal.Instant.from(before.toISOString())
        : before.toInstant();

    let current = this.computeFirst();
    let prev: Temporal.ZonedDateTime | null = null;

    while (true) {
      const inst = current.toInstant();

      // if beyond window, stop
      if (
        inc
          ? Temporal.Instant.compare(inst, beforeInst) > 0
          : Temporal.Instant.compare(inst, beforeInst) >= 0
      ) {
        break;
      }

      // track it if it matches constraints
      if (this.matchesAll(current)) {
        prev = current;
      }

      if (
        this.opts.until &&
        Temporal.ZonedDateTime.compare(current, this.opts.until) >= 0
      ) {
        break;
      }

      current = this.nextCandidateSameDate(current);
    }

    return prev;
  }

  toString(): string {
    const iso = this.originalDtstart
      .toString({ smallestUnit: "second" })
      .replace(/[-:]/g, "");
    const dtLine = `DTSTART;TZID=${this.tzid}:${iso.slice(0, 15)}`;
    const parts: string[] = [];
<<<<<<< HEAD
    const {
      freq,
      interval,
      count,
      until,
      byHour,
      byMinute,
      byDay,
      byMonth,
      byMonthDay,
    } = this.opts;
=======
    const { freq, interval, count, until, byHour, byMinute, byDay, byMonth } =
      this.opts;
>>>>>>> 6cb4fbb8

    parts.push(`FREQ=${freq}`);
    if (interval !== 1) parts.push(`INTERVAL=${interval}`);
    if (count !== undefined) parts.push(`COUNT=${count}`);
    if (until) {
      const u = until.toInstant().toString().replace(/[-:]/g, "");
      parts.push(`UNTIL=${u.slice(0, 15)}Z`);
    }
    if (byHour) parts.push(`BYHOUR=${byHour.join(",")}`);
    if (byMinute) parts.push(`BYMINUTE=${byMinute.join(",")}`);
    if (byDay) parts.push(`BYDAY=${byDay.join(",")}`);
    if (byMonth) parts.push(`BYMONTH=${byMonth.join(",")}`);
    if (byMonthDay) parts.push(`BYMONTHDAY=${byMonthDay.join(",")}`);

    return [dtLine, `RRULE:${parts.join(";")}`].join("\n");
  }

  /**
   * Convert this rule to a human readable English description.
   */
  toText(formatter: DateFormatter = defaultDateFormatter): string {
    const {
      freq,
      interval = 1,
      count,
      until,
      byDay,
      byHour,
      byMonth,
      byMonthDay,
    } = this.opts;

    const parts: string[] = ["every"];

    const base = {
      YEARLY: "year",
      MONTHLY: "month",
      WEEKLY: "week",
      DAILY: "day",
      HOURLY: "hour",
      MINUTELY: "minute",
      SECONDLY: "second",
    }[freq];

    // Special cases for WEEKLY with full weekday sets
    const daysNormalized = byDay?.map((d) => d.toUpperCase());
    const isWeekdays =
      daysNormalized &&
      daysNormalized.length === 5 &&
      ["MO", "TU", "WE", "TH", "FR"].every((d) => daysNormalized.includes(d));
    const isEveryday =
      daysNormalized &&
      daysNormalized.length === 7 &&
      ["MO", "TU", "WE", "TH", "FR", "SA", "SU"].every((d) =>
        daysNormalized.includes(d)
      );

    if (freq === "WEEKLY" && interval === 1 && isWeekdays) {
      parts.push("weekday");
    } else if (freq === "WEEKLY" && interval === 1 && isEveryday) {
      parts.push("day");
    } else {
      if (interval !== 1) {
        parts.push(interval.toString(), base + "s");
      } else {
        parts.push(base);
      }
    }

    if (freq === "WEEKLY" && byDay && !isWeekdays && !isEveryday) {
      parts.push("on", list(byDay, formatByDayToken));
    } else if (byDay && freq !== "WEEKLY") {
      parts.push("on", list(byDay, formatByDayToken));
    }

    if (byMonth) {
      parts.push(
        "in",
        list(byMonth, (m) => MONTH_NAMES[m - 1])
      );
    }

    if (byMonthDay) {
      parts.push(
        "on the",
        list(byMonthDay, (d) => ordinal(d)),
        "day of the month"
      );
    }

    if (byHour) {
      parts.push(
        "at",
        list(byHour, (h) => h.toString())
      );
    }

    if (until) {
      parts.push(
        "until",
        formatter(until.year, MONTH_NAMES[until.month - 1]!, until.day)
      );
    } else if (count !== undefined) {
      parts.push("for", count.toString(), count === 1 ? "time" : "times");
    }

    return parts.join(" ");
  }
  /**
   * Given any date in a month, return all the ZonedDateTimes in that month
   * matching your opts.byDay and opts.byMonth (or the single "same day" if no BYDAY).
   */
  private generateMonthlyOccurrences(
    sample: Temporal.ZonedDateTime
  ): Temporal.ZonedDateTime[] {
    const { byDay, byMonth, byMonthDay } = this.opts;

    // 1) Skip whole month if BYMONTH says so
    if (byMonth && !byMonth.includes(sample.month)) return [];

    const lastDay = sample.with({ day: 1 }).add({ months: 1 }).subtract({ days: 1 }).day;

    // days matched by BYMONTHDAY tokens
    let byMonthDayHits: number[] = [];
    if (byMonthDay && byMonthDay.length > 0) {
      byMonthDayHits = byMonthDay
        .map((d) => (d > 0 ? d : lastDay + d + 1))
        .filter((d) => d >= 1 && d <= lastDay);
    }

    if (!byDay && byMonthDayHits.length) {
      const dates = byMonthDayHits.map((d) => sample.with({ day: d }));
      return dates
        .flatMap((z) => this.expandByHourMinute(z))
        .sort((a, b) => Temporal.ZonedDateTime.compare(a, b));
    }

    if (!byDay) {
      return this.expandByHourMinute(sample);
    }

    const dayMap: Record<string, number> = {
      MO: 1,
      TU: 2,
      WE: 3,
      TH: 4,
      FR: 5,
      SA: 6,
      SU: 7,
    };

    type Token = { ord: number; wd: number };
    const tokens: Token[] = byDay
      .map((tok) => {
        const m = tok.match(/^([+-]?\d)?(MO|TU|WE|TH|FR|SA|SU)$/);
        if (!m) return null;
        return { ord: m[1] ? parseInt(m[1], 10) : 0, wd: dayMap[m[2]!] };
      })
      .filter((x): x is Token => x !== null);

    // Bucket every weekday in this month
    const buckets: Record<number, number[]> = {};
    let cursor = sample.with({ day: 1 });
    while (cursor.month === sample.month) {
      const dow = cursor.dayOfWeek;
      (buckets[dow] ||= []).push(cursor.day);
      cursor = cursor.add({ days: 1 });
    }

    // Resolve tokens → concrete days from BYDAY
    const byDayHits: number[] = [];
    for (const { ord, wd } of tokens) {
      const list = buckets[wd] ?? [];
      if (!list.length) continue;

      if (ord === 0) {
        // every Monday, etc.
        for (const d of list) byDayHits.push(d);
      } else {
        const idx = ord > 0 ? ord - 1 : list.length + ord;
        const dayN = list[idx];
        if (dayN) byDayHits.push(dayN);
      }
    }
    // Combine with BYMONTHDAY if present
    let finalDays = byDayHits;
    if (byMonthDayHits.length) {
      finalDays = finalDays.filter((d) => byMonthDayHits.includes(d));
    }

    const hits = finalDays.map((d) => sample.with({ day: d }));
    // Expand to all BYHOUR/BYMINUTE and sort
    return hits
      .flatMap((z) => this.expandByHourMinute(z))
      .sort((a, b) => Temporal.ZonedDateTime.compare(a, b));
  }
}<|MERGE_RESOLUTION|>--- conflicted
+++ resolved
@@ -923,7 +923,6 @@
       .replace(/[-:]/g, "");
     const dtLine = `DTSTART;TZID=${this.tzid}:${iso.slice(0, 15)}`;
     const parts: string[] = [];
-<<<<<<< HEAD
     const {
       freq,
       interval,
@@ -935,10 +934,6 @@
       byMonth,
       byMonthDay,
     } = this.opts;
-=======
-    const { freq, interval, count, until, byHour, byMinute, byDay, byMonth } =
-      this.opts;
->>>>>>> 6cb4fbb8
 
     parts.push(`FREQ=${freq}`);
     if (interval !== 1) parts.push(`INTERVAL=${interval}`);
