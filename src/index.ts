// rrule-temporal.ts
import { Temporal } from "@js-temporal/polyfill";

// ---------------------------------------------------------------------------
// Helper utilities for the toText() feature
// ---------------------------------------------------------------------------
const WEEKDAY_NAMES = [
  "Monday",
  "Tuesday",
  "Wednesday",
  "Thursday",
  "Friday",
  "Saturday",
  "Sunday",
];

const MONTH_NAMES = [
  "January",
  "February",
  "March",
  "April",
  "May",
  "June",
  "July",
  "August",
  "September",
  "October",
  "November",
  "December",
];

export type DateFormatter = (
  year: number,
  month: string,
  day: number
) => string;

const defaultDateFormatter: DateFormatter = (
  year: number,
  month: string,
  day: number
) => `${month} ${day}, ${year}`;

function ordinal(n: number): string {
  const abs = Math.abs(n);
  const suffix =
    abs % 10 === 1 && abs % 100 !== 11
      ? "st"
      : abs % 10 === 2 && abs % 100 !== 12
      ? "nd"
      : abs % 10 === 3 && abs % 100 !== 13
      ? "rd"
      : "th";
  return n < 0 ? `last` : `${abs}${suffix}`;
}

function list(
  arr: (string | number)[],
  mapFn: (x: string | number) => string = (x) => `${x}`,
  final = "and"
): string {
  const mapped = arr.map(mapFn);
  if (mapped.length === 1) return mapped[0]!;
  return (
    mapped.slice(0, -1).join(", ") + ` ${final} ` + mapped[mapped.length - 1]
  );
}

function formatByDayToken(tok: string | number): string {
  if (typeof tok === "number") return tok.toString();
  const m = tok.match(/^([+-]?\d+)?(MO|TU|WE|TH|FR|SA|SU)$/);
  if (!m) return tok;
  const ord = m[1] ? parseInt(m[1], 10) : 0;
  const weekdayMap: { [key: string]: number } = {
    MO: 0,
    TU: 1,
    WE: 2,
    TH: 3,
    FR: 4,
    SA: 5,
    SU: 6,
  };
  const idx = weekdayMap[m[2] as keyof typeof weekdayMap];
  const name = WEEKDAY_NAMES[idx!];
  if (ord === 0) return name!;
  if (ord === -1) return `last ${name}`;
  return `${ordinal(ord)} ${name}`;
}

// Allowed frequency values
type Freq =
  | "YEARLY"
  | "MONTHLY"
  | "WEEKLY"
  | "DAILY"
  | "HOURLY"
  | "MINUTELY"
  | "SECONDLY";

// interface RRuleOptions {
//   freq: Freq;
//   interval: number;
//   count?: number;
//   until?: Temporal.ZonedDateTime;
//   byHour?: number[];
//   byMinute?: number[];
//   dtstart: Temporal.ZonedDateTime;
//   tzid?: string;
// }

// Extended ManualOpts to include BYDAY and BYMONTH
interface BaseOpts {
  tzid?: string;
}
interface ManualOpts extends BaseOpts {
  freq: Freq;
  interval?: number;
  count?: number;
  until?: Temporal.ZonedDateTime;
  byHour?: number[];
  byMinute?: number[];
  byDay?: string[]; // e.g. ["MO","WE","FR"]
  byMonth?: number[]; // e.g. [1,4,7]
  byMonthDay?: number[]; // e.g. [1,15,-1]
  dtstart: Temporal.ZonedDateTime;
}
interface IcsOpts extends BaseOpts {
  rruleString: string; // full "DTSTART...\nRRULE..." snippet
}
export type RRuleOptions = ManualOpts | IcsOpts;

/**
 * Parse either a full ICS snippet or an RRULE line into ManualOpts
 */
function parseRRuleString(
  input: string,
  fallbackDtstart?: Temporal.ZonedDateTime
): ManualOpts {
  let dtstart: Temporal.ZonedDateTime;
  let tzid: string = "UTC";
  let rruleLine: string;

  if (/^DTSTART/m.test(input)) {
    // ICS snippet: split DTSTART and RRULE
    const [dtLine, rrLine] = input.split(/\r?\n/);
    const m = dtLine?.match(/DTSTART(?:;TZID=([^:]+))?:(\d{8}T\d{6})/);
    if (!m) throw new Error("Invalid DTSTART in ICS snippet");
    tzid = m[1] || tzid;
    const isoDate =
      `${m[2]!.slice(0, 4)}-${m[2]!.slice(4, 6)}-${m[2]!.slice(6, 8)}` +
      `T${m[2]!.slice(9)}`;
    dtstart = Temporal.PlainDateTime.from(isoDate).toZonedDateTime(tzid);
    rruleLine = rrLine!;
  } else {
    // Only RRULE line; require fallback
    if (!fallbackDtstart)
      throw new Error("dtstart required when parsing RRULE alone");
    dtstart = fallbackDtstart;
    tzid = fallbackDtstart.timeZoneId;
    rruleLine = input.replace(/^RRULE:/, "RRULE:");
  }

  // Parse RRULE
  const parts = rruleLine.replace(/^RRULE:/, "").split(";");
  const opts = { dtstart, tzid } as ManualOpts;
  for (const part of parts) {
    const [key, val] = part.split("=");
    switch (key) {
      case "FREQ":
        opts.freq = val as Freq;
        break;
      case "INTERVAL":
        opts.interval = parseInt(val!, 10);
        break;
      case "COUNT":
        opts.count = parseInt(val!, 10);
        break;
      case "UNTIL": {
        // RFC5545 UNTIL is YYYYMMDDTHHMMSSZ or without Z
        if (/Z$/.test(val!)) {
          const iso =
            `${val!.slice(0, 4)}-${val!.slice(4, 6)}-` +
            `${val!.slice(6, 8)}T${val!.slice(9, 15)}Z`;
          opts.until = Temporal.Instant.from(iso).toZonedDateTimeISO(
            tzid || "UTC"
          );
        } else {
          const iso =
            `${val!.slice(0, 4)}-${val!.slice(4, 6)}-` +
            `${val!.slice(6, 8)}T${val!.slice(9, 15)}`;
          opts.until = Temporal.PlainDateTime.from(iso).toZonedDateTime(
            tzid || "UTC"
          );
        }
        break;
      }
      case "BYHOUR":
        opts.byHour = val!
          .split(",")
          .map((n) => parseInt(n, 10))
          .sort((a, b) => a - b);
        break;
      case "BYMINUTE":
        opts.byMinute = val!
          .split(",")
          .map((n) => parseInt(n, 10))
          .sort((a, b) => a - b);
        break;
      case "BYDAY":
        opts.byDay = val!.split(","); // e.g. ["MO","2FR","-1SU"]
        break;
      case "BYMONTH":
        opts.byMonth = val!.split(",").map((n) => parseInt(n, 10));
        break;
      case "BYMONTHDAY":
        opts.byMonthDay = val!.split(",").map((n) => parseInt(n, 10));
        break;
    }
  }

  return opts;
}

// function joinList(items: string[]): string {
//   if (items.length === 1) return items[0]!;
//   const last = items[items.length - 1];
//   return items.slice(0, -1).join(", ") + " and " + last;
// }

// function nth(n: number): string {
//   if (n === -1) return "last";
//   const abs = Math.abs(n);
//   const suffix =
//     abs % 10 === 1 && abs % 100 !== 11
//       ? "st"
//       : abs % 10 === 2 && abs % 100 !== 12
//       ? "nd"
//       : abs % 10 === 3 && abs % 100 !== 13
//       ? "rd"
//       : "th";
//   return n < 0 ? `${abs}${suffix} last` : `${abs}${suffix}`;
// }

// function formatDay(token: string): string {
//   const m = token.match(/^([+-]?\d+)?(MO|TU|WE|TH|FR|SA|SU)$/);
//   if (!m) return token;
//   const ord = m[1] ? parseInt(m[1], 10) : 0;
//   const map = {
//     MO: 0,
//     TU: 1,
//     WE: 2,
//     TH: 3,
//     FR: 4,
//     SA: 5,
//     SU: 6,
//   } as const;
//   const idx = map[m[2] as keyof typeof map]!;
//   const name = WEEKDAY_NAMES[idx]!;
//   return ord ? `${nth(ord)} ${name}` : name;
// }

function formatTime(hour: number, minute = 0): string {
  const hr12 = ((hour + 11) % 12) + 1;
  const ampm = hour < 12 ? "AM" : "PM";
  if (minute) {
    return `${hr12}:${String(minute).padStart(2, "0")} ${ampm}`;
  }
  return `${hr12} ${ampm}`;
}

function tzAbbreviation(zdt: Temporal.ZonedDateTime): string {
  const parts = new Intl.DateTimeFormat("en-US", {
    timeZone: zdt.timeZoneId,
    timeZoneName: "short",
    hour: "numeric",
  }).formatToParts(new Date(zdt.epochMilliseconds));
  const tzPart = parts.find((p) => p.type === "timeZoneName");
  return tzPart?.value || zdt.timeZoneId;
}

export class RRuleTemporal {
  private tzid: string;
  private originalDtstart: Temporal.ZonedDateTime;
  private opts: ManualOpts;

  constructor(params: { rruleString: string } | ManualOpts) {
    let manual: ManualOpts;
    if ("rruleString" in params) {
      manual = parseRRuleString(params.rruleString);
      this.tzid = manual.tzid || "UTC";
      this.originalDtstart = manual.dtstart as Temporal.ZonedDateTime;
    } else {
      manual = { ...params };
      if (typeof manual.dtstart === "string") {
        throw new Error("Manual dtstart must be a ZonedDateTime");
      }
      manual.tzid = manual.tzid || manual.dtstart.timeZoneId;
      this.tzid = manual.tzid;
      this.originalDtstart = manual.dtstart as Temporal.ZonedDateTime;
    }
    if (!manual.freq) throw new Error("RRULE must include FREQ");
    manual.interval = manual.interval ?? 1;
    this.opts = manual;
  }

  private rawAdvance(zdt: Temporal.ZonedDateTime): Temporal.ZonedDateTime {
    const { freq, interval } = this.opts;
    switch (freq) {
      case "DAILY":
        return zdt.add({ days: interval });
      case "WEEKLY":
        return zdt.add({ weeks: interval });
      case "MONTHLY":
        return zdt.add({ months: interval });
      case "YEARLY":
        return zdt.add({ years: interval });
      case "HOURLY":
        return zdt.add({ hours: interval });
      case "MINUTELY":
        return zdt.add({ minutes: interval });
      case "SECONDLY":
        return zdt.add({ seconds: interval });
      default:
        throw new Error(`Unsupported FREQ: ${freq}`);
    }
  }

  /**  Expand one base ZonedDateTime into all BYHOUR × BYMINUTE combinations,
   *  keeping chronological order.  If BYHOUR/BYMINUTE are not present the
   *  original date is returned unchanged.
   */
  private expandByHourMinute(
    base: Temporal.ZonedDateTime
  ): Temporal.ZonedDateTime[] {
    const hours = this.opts.byHour ?? [base.hour];
    const minutes = this.opts.byMinute ?? [base.minute];

    const out: Temporal.ZonedDateTime[] = [];
    for (const h of hours) {
      for (const m of minutes) {
        out.push(base.with({ hour: h, minute: m }));
      }
    }
    return out.sort((a, b) => Temporal.ZonedDateTime.compare(a, b));
  }

  private nextCandidateSameDate(
    zdt: Temporal.ZonedDateTime
  ): Temporal.ZonedDateTime {
    const { freq, interval = 1, byHour, byMinute } = this.opts;

    // Special case: HOURLY frequency with a single BYHOUR token would
    // otherwise keep returning the same time (e.g. always 12:00).  When
    // BYDAY filters are also present this results in an infinite loop.
    if (freq === "HOURLY" && byHour && byHour.length === 1) {
      return this.applyTimeOverride(zdt.add({ days: interval }));
    }

    // MINUTELY frequency with a single BYMINUTE value would also repeat
    // the same time. Move forward a full hour before reapplying overrides.
    if (freq === "MINUTELY" && byMinute && byMinute.length === 1) {
      return this.applyTimeOverride(zdt.add({ hours: interval }));
    }

    // SECONDLY frequency with a single BYMINUTE value should emit every
    // second within that minute. When the minute rolls over, jump to the
    // next hour and reset seconds.
    if (freq === "SECONDLY" && byMinute && byMinute.length === 1) {
      const next = zdt.add({ seconds: interval });
      if (next.minute === byMinute[0]) return next;
      return this
        .applyTimeOverride(zdt.add({ hours: interval }))
        .with({ second: 0 });
    }

    if (byMinute && byMinute.length > 1) {
      const idx = byMinute.indexOf(zdt.minute);
      if (idx !== -1 && idx < byMinute.length - 1) {
        // next minute within the same hour
        return zdt.with({ minute: byMinute[idx + 1] });
      }
    }

    if (byHour && byHour.length > 1) {
      const idx = byHour.indexOf(zdt.hour);
      if (idx !== -1 && idx < byHour.length - 1) {
        // next hour on the same day
        return zdt.with({
          hour: byHour[idx + 1],
          minute: byMinute ? byMinute[0] : zdt.minute,
        });
      }
    }
    // we were already at the last BYHOUR/BYMINUTE -> advance the date
<<<<<<< HEAD
    let next = this.applyTimeOverride(this.rawAdvance(zdt));

    // If BYDAY consists solely of simple weekday tokens and the frequency is
    // more frequent than daily, jump directly to the next matching weekday to
    // avoid stepping hour-by-hour (or worse).
    if (
      this.opts.byDay?.length &&
      ["HOURLY", "MINUTELY", "SECONDLY"].includes(freq) &&
      this.opts.byDay.every((tok) => /^[A-Z]{2}$/.test(tok))
    ) {
      const dayMap: Record<string, number> = {
        MO: 1,
        TU: 2,
        WE: 3,
        TH: 4,
        FR: 5,
        SA: 6,
        SU: 7,
      };
      const deltas = this.opts.byDay.map(
        (tok) => (dayMap[tok]! - next.dayOfWeek + 7) % 7
      );
      const delta = Math.min(...deltas);
      if (delta) {
        next = this.applyTimeOverride(next.add({ days: delta }));
      }
    }

    return next;
=======
    return this.applyTimeOverride(this.rawAdvance(zdt));
>>>>>>> e48bdeaa
  }

  private applyTimeOverride(
    zdt: Temporal.ZonedDateTime
  ): Temporal.ZonedDateTime {
    const { byHour, byMinute } = this.opts;
    let dt = zdt;
    if (byHour) dt = dt.with({ hour: byHour[0] });
    if (byMinute) dt = dt.with({ minute: byMinute[0] });
    return dt;
  }

  private computeFirst(): Temporal.ZonedDateTime {
    let zdt = this.originalDtstart;

    // If BYDAY is present, advance zdt to the first matching weekday ≥ DTSTART.
    // When the frequency is smaller than a week (e.g. HOURLY or SECONDLY),
    // iterating one unit at a time until the desired weekday can be extremely
    // slow.  We instead jump directly to the next matching weekday whenever all
    // BYDAY tokens are simple two-letter codes (e.g. "MO").
    if (this.opts.byDay?.length) {
      const dayMap: Record<string, number> = {
        MO: 1,
        TU: 2,
        WE: 3,
        TH: 4,
        FR: 5,
        SA: 6,
        SU: 7,
      };

      let deltas: number[] = [];
      if (
        ["DAILY", "HOURLY", "MINUTELY", "SECONDLY"].includes(this.opts.freq) &&
        this.opts.byDay.every((tok) => /^[A-Z]{2}$/.test(tok))
      ) {
        deltas = this.opts.byDay.map(
          (tok) => (dayMap[tok]! - zdt.dayOfWeek + 7) % 7
        );
      } else {
        deltas = this.opts.byDay
          .map((tok) => {
            const wdTok = tok.match(/(MO|TU|WE|TH|FR|SA|SU)$/)?.[1];
            return wdTok ? (dayMap[wdTok]! - zdt.dayOfWeek + 7) % 7 : null;
          })
          .filter((d): d is number => d !== null);
      }

      if (deltas.length) {
        zdt = zdt.add({ days: Math.min(...deltas) });
      }
    }

    // then your existing BYHOUR/BYMINUTE override logic:
    const { byHour, byMinute } = this.opts;
    if (byHour || byMinute) {
      zdt = this.applyTimeOverride(zdt);
      if (
        Temporal.Instant.compare(
          zdt.toInstant(),
          this.originalDtstart.toInstant()
        ) < 0
      ) {
        zdt = this.applyTimeOverride(this.rawAdvance(this.originalDtstart));
      }
    }

    return zdt;
  }

  // inside class RRuleTemporal:

  private generateWeeklyOccurrences(
    sample: Temporal.ZonedDateTime
  ): Temporal.ZonedDateTime[] {
    const dayMap: Record<string, number> = {
      MO: 1,
      TU: 2,
      WE: 3,
      TH: 4,
      FR: 5,
      SA: 6,
      SU: 7,
    };
    const tokens = this.opts.byDay?.length
      ? [...this.opts.byDay] // rule-specified weekdays
      : [Object.entries(dayMap).find(([, d]) => d === sample.dayOfWeek)![0]]; // default = same weekday

    // Build occurrences for every weekday × every BYHOUR
    const occs = tokens.flatMap((tok) => {
      const targetDow = dayMap[tok]!;
      const delta = (targetDow - sample.dayOfWeek + 7) % 7;
      const sameDate = sample.add({ days: delta });
      return this.expandByHourMinute(sameDate);
    });

    return occs.sort((a, b) => Temporal.ZonedDateTime.compare(a, b));
  }

  // --- NEW: constraint checks ---
  // 2) Replace your matchesByDay with this:
  private matchesByDay(zdt: Temporal.ZonedDateTime): boolean {
    const { byDay } = this.opts;
    if (!byDay) return true;

    // map two‑letter to Temporal dayOfWeek (1=Mon … 7=Sun)
    const dayMap: Record<string, number> = {
      MO: 1,
      TU: 2,
      WE: 3,
      TH: 4,
      FR: 5,
      SA: 6,
      SU: 7,
    };

    for (const token of byDay) {
      // 1) match and destructure
      const m = token.match(/^([+-]?\d)?(MO|TU|WE|TH|FR|SA|SU)$/);
      if (!m) continue;
      const ord = m[1] ? parseInt(m[1], 10) : 0;

      // 2) pull weekday into its own variable and guard
      const weekday = m[2];
      if (!weekday) continue; // now TS knows `weekday` is string

      const wd = dayMap[weekday]; // no more "undefined index" error

      // no ordinal → simple weekday match
      if (ord === 0) {
        if (zdt.dayOfWeek === wd) return true;
        continue;
      }

      // build all days in month with this weekday
      // const year = zdt.year;
      const month = zdt.month;
      let dt = zdt.with({ day: 1 });
      const candidates: number[] = [];
      while (dt.month === month) {
        if (dt.dayOfWeek === wd) candidates.push(dt.day);
        dt = dt.add({ days: 1 });
      }

      // pick the “ord-th” entry (supports negative ord)
      const idx = ord > 0 ? ord - 1 : candidates.length + ord;
      if (candidates[idx] === zdt.day) return true;
    }

    return false;
  }

  private matchesByMonth(zdt: Temporal.ZonedDateTime): boolean {
    const { byMonth } = this.opts;
    if (!byMonth) return true;
    return byMonth.includes(zdt.month);
  }

  private matchesByMonthDay(zdt: Temporal.ZonedDateTime): boolean {
    const { byMonthDay } = this.opts;
    if (!byMonthDay) return true;
    const lastDay = zdt
      .with({ day: 1 })
      .add({ months: 1 })
      .subtract({ days: 1 }).day;
    return byMonthDay.some((d) =>
      d > 0 ? zdt.day === d : zdt.day === lastDay + d + 1
    );
  }

  private matchesAll(zdt: Temporal.ZonedDateTime): boolean {
    return (
      this.matchesByDay(zdt) &&
      this.matchesByMonth(zdt) &&
      this.matchesByMonthDay(zdt)
    );
  }

  options() {
    return this.opts;
  }

  /**
   * Returns all occurrences of the rule.
   * @param iterator - An optional callback iterator function that can be used to filter or modify the occurrences.
   * @returns An array of Temporal.ZonedDateTime objects representing all occurrences of the rule.
   */
  all(
    iterator?: (date: Temporal.ZonedDateTime, i: number) => boolean
  ): Temporal.ZonedDateTime[] {
    if (!this.opts.count && !this.opts.until && !iterator) {
      throw new Error("all() requires iterator when no COUNT/UNTIL");
    }
    const dates: Temporal.ZonedDateTime[] = [];

    // --- 1) MONTHLY + BYDAY/BYMONTHDAY (multi-day expansions) ---
    if (
      this.opts.freq === "MONTHLY" &&
      (this.opts.byDay || this.opts.byMonthDay)
    ) {
      const start = this.originalDtstart;
      let monthCursor = start.with({ day: 1 });
      let matchCount = 0;

      outer_month: while (true) {
        const occs = this.generateMonthlyOccurrences(monthCursor);
        // Skip this month entirely if **any** occurrence precedes DTSTART.
        if (
          monthCursor.month === start.month &&
          occs.some((o) => Temporal.ZonedDateTime.compare(o, start) < 0)
        ) {
          monthCursor = monthCursor.add({ months: this.opts.interval! });
          continue outer_month;
        }

        for (const occ of occs) {
          if (Temporal.ZonedDateTime.compare(occ, start) < 0) continue;
          if (
            this.opts.until &&
            Temporal.ZonedDateTime.compare(occ, this.opts.until) > 0
          ) {
            break outer_month;
          }
          if (this.opts.count !== undefined && matchCount >= this.opts.count) {
            break outer_month;
          }
          if (iterator && !iterator(occ, matchCount)) {
            break outer_month;
          }
          dates.push(occ);
          matchCount++;
        }
        monthCursor = monthCursor.add({ months: this.opts.interval! });
      }
      return dates;
    }

    // --- 2) WEEKLY + BYDAY (or default to DTSTART’s weekday) ---
    if (this.opts.freq === "WEEKLY") {
      const start = this.originalDtstart;
      // Build the list of target weekdays (1=Mon..7=Sun)
      const dayMap: Record<string, number> = {
        MO: 1,
        TU: 2,
        WE: 3,
        TH: 4,
        FR: 5,
        SA: 6,
        SU: 7,
      };
      // If no BYDAY, default to DTSTART’s weekday token
      const tokens = this.opts.byDay
        ? [...this.opts.byDay]
        : [Object.entries(dayMap).find(([, d]) => d === start.dayOfWeek)![0]];
      const dows = tokens
        .map((tok) => dayMap[tok])
        .filter((d): d is number => d !== undefined)
        .sort((a, b) => a - b);

      // Find the very first weekCursor: the earliest of this week’s matching days ≥ start
      const firstWeekDates = dows.map((dw) => {
        const delta = (dw - start.dayOfWeek + 7) % 7;
        return start.add({ days: delta });
      });
      let weekCursor = firstWeekDates.reduce((a, b) =>
        Temporal.ZonedDateTime.compare(a, b) <= 0 ? a : b
      );
      let matchCount = 0;

      outer_week: while (true) {
        // Generate this week’s occurrences
        const baseDow = weekCursor.dayOfWeek;
        const occs = dows
          .flatMap((dw) => {
            const delta = dw - baseDow;
            const sameDate = weekCursor.add({ days: delta });
            return this.expandByHourMinute(sameDate);
          })
          .sort((a, b) => Temporal.ZonedDateTime.compare(a, b));

        for (const occ of occs) {
          if (Temporal.ZonedDateTime.compare(occ, start) < 0) continue;
          if (
            this.opts.until &&
            Temporal.ZonedDateTime.compare(occ, this.opts.until) > 0
          ) {
            break outer_week;
          }
          if (this.opts.count !== undefined && matchCount >= this.opts.count) {
            break outer_week;
          }
          if (iterator && !iterator(occ, matchCount)) {
            break outer_week;
          }
          dates.push(occ);
          matchCount++;
        }

        weekCursor = weekCursor.add({ weeks: this.opts.interval! });
      }

      return dates;
    }

    // --- 3) YEARLY + BYMONTH (one per year, rotating) ---
    if (
      this.opts.freq === "YEARLY" &&
      this.opts.byMonth &&
      !this.opts.byDay &&
      !this.opts.byMonthDay
    ) {
      const start = this.originalDtstart;
      const months = [...this.opts.byMonth].sort((a, b) => a - b);
      let i = 0;

      while (true) {
        const year = start.year + i * this.opts.interval!;
        const month = months[i % months.length];
        let occ = start.with({ year, month });
        occ = this.applyTimeOverride(occ);

        if (i === 0 && Temporal.ZonedDateTime.compare(occ, start) < 0) {
          i++;
          continue;
        }
        if (
          this.opts.until &&
          Temporal.ZonedDateTime.compare(occ, this.opts.until) > 0
        ) {
          break;
        }
        if (this.opts.count !== undefined && i >= this.opts.count) {
          break;
        }
        if (iterator && !iterator(occ, i)) {
          break;
        }

        dates.push(occ);
        i++;
      }
      return dates;
    }

    // --- 4) YEARLY + BYDAY/BYMONTHDAY ---
    if (
      this.opts.freq === "YEARLY" &&
      (this.opts.byDay || this.opts.byMonthDay)
    ) {
      const start = this.originalDtstart;
      let yearCursor = start.with({ month: 1, day: 1 });
      let matchCount = 0;

      outer_year: while (true) {
        const occs = this.generateYearlyOccurrences(yearCursor);
        for (const occ of occs) {
          if (Temporal.ZonedDateTime.compare(occ, start) < 0) continue;
          if (
            this.opts.until &&
            Temporal.ZonedDateTime.compare(occ, this.opts.until) > 0
          ) {
            break outer_year;
          }
          if (this.opts.count !== undefined && matchCount >= this.opts.count) {
            break outer_year;
          }
          if (iterator && !iterator(occ, matchCount)) {
            break outer_year;
          }
          dates.push(occ);
          matchCount++;
        }
        yearCursor = yearCursor.add({ years: this.opts.interval! });
      }
      return dates;
    }

    // --- 5) fallback: step + filter ---
    let current = this.computeFirst();
    let matchCount = 0;

    while (true) {
      if (
        this.opts.until &&
        Temporal.ZonedDateTime.compare(current, this.opts.until) > 0
      ) {
        break;
      }
      if (this.matchesAll(current)) {
        if (this.opts.count !== undefined && matchCount >= this.opts.count) {
          break;
        }
        if (iterator && !iterator(current, matchCount)) {
          break;
        }
        dates.push(current);
        matchCount++;
      }
      current = this.nextCandidateSameDate(current);
    }

    return dates;
  }

  /**
   * Returns all occurrences of the rule within a specified time window.
   * @param after - The start date or Temporal.ZonedDateTime object.
   * @param before - The end date or Temporal.ZonedDateTime object.
   * @param inc - Optional boolean flag to include the end date in the results.
   * @returns An array of Temporal.ZonedDateTime objects representing all occurrences of the rule within the specified time window.
   */
  between(
    after: Date | Temporal.ZonedDateTime,
    before: Date | Temporal.ZonedDateTime,
    inc = false
  ): Temporal.ZonedDateTime[] {
    const startInst =
      after instanceof Date
        ? Temporal.Instant.from(after.toISOString())
        : after.toInstant();
    const endInst =
      before instanceof Date
        ? Temporal.Instant.from(before.toISOString())
        : before.toInstant();
    const results: Temporal.ZonedDateTime[] = [];

    // 1) MONTHLY + BYDAY/BYMONTHDAY
    if (
      this.opts.freq === "MONTHLY" &&
      (this.opts.byDay || this.opts.byMonthDay)
    ) {
      let monthCursor = this.computeFirst().with({ day: 1 });

      outer: while (true) {
        const occs = this.generateMonthlyOccurrences(monthCursor);
        for (const occ of occs) {
          const inst = occ.toInstant();
          if (
            inc
              ? Temporal.Instant.compare(inst, endInst) > 0
              : Temporal.Instant.compare(inst, endInst) >= 0
          ) {
            break outer;
          }
          if (Temporal.Instant.compare(inst, startInst) >= 0) {
            results.push(occ);
          }
        }
        monthCursor = monthCursor.add({ months: this.opts.interval! });
      }
      return results;
    }

    // 2) YEARLY + BYMONTH
    if (
      this.opts.freq === "YEARLY" &&
      this.opts.byMonth &&
      !this.opts.byDay &&
      !this.opts.byMonthDay
    ) {
      const start = this.originalDtstart;
      const months = [...this.opts.byMonth].sort((a, b) => a - b);
      let i = 0;

      outer: while (true) {
        const year = start.year + i * this.opts.interval!;
        const month = months[i % months.length];
        let occ = start.with({ year, month });
        occ = this.applyTimeOverride(occ);
        const inst = occ.toInstant();

        if (
          inc
            ? Temporal.Instant.compare(inst, endInst) > 0
            : Temporal.Instant.compare(inst, endInst) >= 0
        ) {
          break;
        }
        if (Temporal.Instant.compare(inst, startInst) >= 0) {
          results.push(occ);
        }
        i++;
      }
      return results;
    }

    // YEARLY + BYDAY/BYMONTHDAY
    if (
      this.opts.freq === "YEARLY" &&
      (this.opts.byDay || this.opts.byMonthDay)
    ) {
      const start = this.originalDtstart;
      let yearCursor = start.with({ month: 1, day: 1 });

      outer_year: while (true) {
        const occs = this.generateYearlyOccurrences(yearCursor);
        for (const occ of occs) {
          const inst = occ.toInstant();
          if (
            inc
              ? Temporal.Instant.compare(inst, endInst) > 0
              : Temporal.Instant.compare(inst, endInst) >= 0
          ) {
            break outer_year;
          }
          if (Temporal.Instant.compare(inst, startInst) >= 0) {
            results.push(occ);
          }
        }
        yearCursor = yearCursor.add({ years: this.opts.interval! });
      }
      return results;
    }

    if (this.opts.freq === "WEEKLY") {
      const startInst =
        after instanceof Date
          ? Temporal.Instant.from(after.toISOString())
          : after.toInstant();
      const endInst =
        before instanceof Date
          ? Temporal.Instant.from(before.toISOString())
          : before.toInstant();

      let weekCursor = this.computeFirst();
      const results: Temporal.ZonedDateTime[] = [];

      outer: while (true) {
        const occs = this.generateWeeklyOccurrences(weekCursor);
        for (const occ of occs) {
          const inst = occ.toInstant();
          // break when beyond end
          if (
            inc
              ? Temporal.Instant.compare(inst, endInst) > 0
              : Temporal.Instant.compare(inst, endInst) >= 0
          ) {
            break outer;
          }
          // include if on/after start
          if (Temporal.Instant.compare(inst, startInst) >= 0) {
            results.push(occ);
          }
        }
        weekCursor = weekCursor.add({ weeks: this.opts.interval! });
      }
      return results;
    }

    // 3) fallback
    let current = this.computeFirst();
    while (true) {
      const inst = current.toInstant();
      if (inc) {
        if (Temporal.Instant.compare(inst, endInst) > 0) break;
      } else {
        if (Temporal.Instant.compare(inst, endInst) >= 0) break;
      }
      if (
        Temporal.Instant.compare(inst, startInst) >= 0 &&
        this.matchesAll(current)
      ) {
        results.push(current);
      }
      current = this.nextCandidateSameDate(current);
    }
    return results;
  }

  /**
   * Returns the next occurrence of the rule after a specified date.
   * @param after - The start date or Temporal.ZonedDateTime object.
   * @param inc - Optional boolean flag to include occurrences on the start date.
   * @returns The next occurrence of the rule after the specified date or null if no occurrences are found.
   */
  next(
    after: Date | Temporal.ZonedDateTime = new Date(),
    inc = false
  ): Temporal.ZonedDateTime | null {
    const afterInst =
      after instanceof Date
        ? Temporal.Instant.from(after.toISOString())
        : after.toInstant();

    let result: Temporal.ZonedDateTime | null = null;
    this.all((occ) => {
      const inst = occ.toInstant();
      const ok = inc
        ? Temporal.Instant.compare(inst, afterInst) >= 0
        : Temporal.Instant.compare(inst, afterInst) > 0;
      if (ok) {
        result = occ;
        return false;
      }
      return true;
    });

    return result;
  }

  /**
   * Returns the previous occurrence of the rule before a specified date.
   * @param before - The end date or Temporal.ZonedDateTime object.
   * @param inc - Optional boolean flag to include occurrences on the end date.
   * @returns The previous occurrence of the rule before the specified date or null if no occurrences are found.
   */
  previous(
    before: Date | Temporal.ZonedDateTime = new Date(),
    inc = false
  ): Temporal.ZonedDateTime | null {
    const beforeInst =
      before instanceof Date
        ? Temporal.Instant.from(before.toISOString())
        : before.toInstant();

    let prev: Temporal.ZonedDateTime | null = null;
    this.all((occ) => {
      const inst = occ.toInstant();
      const beyond = inc
        ? Temporal.Instant.compare(inst, beforeInst) > 0
        : Temporal.Instant.compare(inst, beforeInst) >= 0;
      if (beyond) return false;
      prev = occ;
      return true;
    });

    return prev;
  }

  toString(): string {
    const iso = this.originalDtstart
      .toString({ smallestUnit: "second" })
      .replace(/[-:]/g, "");
    const dtLine = `DTSTART;TZID=${this.tzid}:${iso.slice(0, 15)}`;
    const parts: string[] = [];
    const {
      freq,
      interval,
      count,
      until,
      byHour,
      byMinute,
      byDay,
      byMonth,
      byMonthDay,
    } = this.opts;

    parts.push(`FREQ=${freq}`);
    if (interval !== 1) parts.push(`INTERVAL=${interval}`);
    if (count !== undefined) parts.push(`COUNT=${count}`);
    if (until) {
      const u = until.toInstant().toString().replace(/[-:]/g, "");
      parts.push(`UNTIL=${u.slice(0, 15)}Z`);
    }
    if (byHour) parts.push(`BYHOUR=${byHour.join(",")}`);
    if (byMinute) parts.push(`BYMINUTE=${byMinute.join(",")}`);
    if (byDay) parts.push(`BYDAY=${byDay.join(",")}`);
    if (byMonth) parts.push(`BYMONTH=${byMonth.join(",")}`);
    if (byMonthDay) parts.push(`BYMONTHDAY=${byMonthDay.join(",")}`);

    return [dtLine, `RRULE:${parts.join(";")}`].join("\n");
  }

  /**
   * Convert this rule to a human readable English description.
   */
  toText(formatter: DateFormatter = defaultDateFormatter): string {
    const {
      freq,
      interval = 1,
      count,
      until,
      byDay,
      byHour,
      byMinute,
      byMonth,
      byMonthDay,
    } = this.opts;

    const parts: string[] = ["every"];

    const base = {
      YEARLY: "year",
      MONTHLY: "month",
      WEEKLY: "week",
      DAILY: "day",
      HOURLY: "hour",
      MINUTELY: "minute",
      SECONDLY: "second",
    }[freq];

    // Special cases for WEEKLY with full weekday sets
    const daysNormalized = byDay?.map((d) => d.toUpperCase());
    const isWeekdays =
      daysNormalized &&
      daysNormalized.length === 5 &&
      ["MO", "TU", "WE", "TH", "FR"].every((d) => daysNormalized.includes(d));
    const isEveryday =
      daysNormalized &&
      daysNormalized.length === 7 &&
      ["MO", "TU", "WE", "TH", "FR", "SA", "SU"].every((d) =>
        daysNormalized.includes(d)
      );

    if (freq === "WEEKLY" && interval === 1 && isWeekdays) {
      parts.push("weekday");
    } else if (freq === "WEEKLY" && interval === 1 && isEveryday) {
      parts.push("day");
    } else {
      if (interval !== 1) {
        parts.push(interval.toString(), base + "s");
      } else {
        parts.push(base);
      }
    }

    if (freq === "WEEKLY" && byDay && !isWeekdays && !isEveryday) {
      parts.push("on", list(byDay, formatByDayToken));
    } else if (byDay && freq !== "WEEKLY") {
      parts.push("on", list(byDay, formatByDayToken));
    }

    if (byMonth) {
      parts.push(
        "in",
        list(byMonth, (m) => MONTH_NAMES[(m as number) - 1]!)
      );
    }

    if (byMonthDay) {
      parts.push(
        "on the",
        list(byMonthDay, (d) => ordinal(d as number)),
        "day of the month"
      );
    }

    if (byHour) {
      const minutes = byMinute ?? [0];
      const times = byHour.flatMap((h) => minutes.map((m) => formatTime(h, m)));
      parts.push("at", list(times));
      parts.push(tzAbbreviation(this.originalDtstart));
    }

    if (until) {
      parts.push(
        "until",
        formatter(until.year, MONTH_NAMES[until.month - 1]!, until.day)
      );
    } else if (count !== undefined) {
      parts.push("for", count.toString(), count === 1 ? "time" : "times");
    }

    return parts.join(" ");
  }
  /**
   * Given any date in a month, return all the ZonedDateTimes in that month
   * matching your opts.byDay and opts.byMonth (or the single "same day" if no BYDAY).
   */
  private generateMonthlyOccurrences(
    sample: Temporal.ZonedDateTime
  ): Temporal.ZonedDateTime[] {
    const { byDay, byMonth, byMonthDay } = this.opts;

    // 1) Skip whole month if BYMONTH says so
    if (byMonth && !byMonth.includes(sample.month)) return [];

    const lastDay = sample
      .with({ day: 1 })
      .add({ months: 1 })
      .subtract({ days: 1 }).day;

    // days matched by BYMONTHDAY tokens
    let byMonthDayHits: number[] = [];
    if (byMonthDay && byMonthDay.length > 0) {
      byMonthDayHits = byMonthDay
        .map((d) => (d > 0 ? d : lastDay + d + 1))
        .filter((d) => d >= 1 && d <= lastDay);
    }

    if (!byDay && byMonthDayHits.length) {
      const dates = byMonthDayHits.map((d) => sample.with({ day: d }));
      return dates
        .flatMap((z) => this.expandByHourMinute(z))
        .sort((a, b) => Temporal.ZonedDateTime.compare(a, b));
    }

    if (!byDay) {
      return this.expandByHourMinute(sample);
    }

    const dayMap: Record<string, number> = {
      MO: 1,
      TU: 2,
      WE: 3,
      TH: 4,
      FR: 5,
      SA: 6,
      SU: 7,
    };

    type Token = { ord: number; wd: number };
    const tokens: Token[] = byDay
      .map((tok) => {
        const m = tok.match(/^([+-]?\d)?(MO|TU|WE|TH|FR|SA|SU)$/);
        if (!m) return null;
        return { ord: m[1] ? parseInt(m[1], 10) : 0, wd: dayMap[m[2]!] };
      })
      .filter((x): x is Token => x !== null);

    // Bucket every weekday in this month
    const buckets: Record<number, number[]> = {};
    let cursor = sample.with({ day: 1 });
    while (cursor.month === sample.month) {
      const dow = cursor.dayOfWeek;
      (buckets[dow] ||= []).push(cursor.day);
      cursor = cursor.add({ days: 1 });
    }

    // Resolve tokens → concrete days from BYDAY
    const byDayHits: number[] = [];
    for (const { ord, wd } of tokens) {
      const list = buckets[wd] ?? [];
      if (!list.length) continue;

      if (ord === 0) {
        // every Monday, etc.
        for (const d of list) byDayHits.push(d);
      } else {
        const idx = ord > 0 ? ord - 1 : list.length + ord;
        const dayN = list[idx];
        if (dayN) byDayHits.push(dayN);
      }
    }
    // Combine with BYMONTHDAY if present
    let finalDays = byDayHits;
    if (byMonthDayHits.length) {
      finalDays = finalDays.filter((d) => byMonthDayHits.includes(d));
    }

    const hits = finalDays.map((d) => sample.with({ day: d }));
    // Expand to all BYHOUR/BYMINUTE and sort
    return hits
      .flatMap((z) => this.expandByHourMinute(z))
      .sort((a, b) => Temporal.ZonedDateTime.compare(a, b));
  }

  /**
   * Given any date in a year, return all ZonedDateTimes in that year matching
   * the BYDAY/BYMONTHDAY/BYMONTH constraints. Months default to DTSTART's month
   * if BYMONTH is not specified.
   */
  private generateYearlyOccurrences(
    sample: Temporal.ZonedDateTime
  ): Temporal.ZonedDateTime[] {
    const months = this.opts.byMonth
      ? [...this.opts.byMonth].sort((a, b) => a - b)
      : [this.originalDtstart.month];

    const occs = months.flatMap((m) => {
      const monthSample = sample.with({ month: m, day: 1 });
      return this.generateMonthlyOccurrences(monthSample);
    });

    return occs.sort((a, b) => Temporal.ZonedDateTime.compare(a, b));
  }
}<|MERGE_RESOLUTION|>--- conflicted
+++ resolved
@@ -392,7 +392,7 @@
       }
     }
     // we were already at the last BYHOUR/BYMINUTE -> advance the date
-<<<<<<< HEAD
+
     let next = this.applyTimeOverride(this.rawAdvance(zdt));
 
     // If BYDAY consists solely of simple weekday tokens and the frequency is
@@ -422,9 +422,6 @@
     }
 
     return next;
-=======
-    return this.applyTimeOverride(this.rawAdvance(zdt));
->>>>>>> e48bdeaa
   }
 
   private applyTimeOverride(
